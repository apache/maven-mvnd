/*
 * Licensed to the Apache Software Foundation (ASF) under one
 * or more contributor license agreements.  See the NOTICE file
 * distributed with this work for additional information
 * regarding copyright ownership.  The ASF licenses this file
 * to you under the Apache License, Version 2.0 (the
 * "License"); you may not use this file except in compliance
 * with the License.  You may obtain a copy of the License at
 *
 *   http://www.apache.org/licenses/LICENSE-2.0
 *
 * Unless required by applicable law or agreed to in writing,
 * software distributed under the License is distributed on an
 * "AS IS" BASIS, WITHOUT WARRANTIES OR CONDITIONS OF ANY
 * KIND, either express or implied.  See the License for the
 * specific language governing permissions and limitations
 * under the License.
 */
package org.mvndaemon.mvnd.common.logging;

import java.io.IOException;
import java.io.InterruptedIOException;
import java.io.Writer;
import java.nio.charset.StandardCharsets;
import java.nio.file.Files;
import java.nio.file.Path;
import java.util.ArrayDeque;
import java.util.ArrayList;
import java.util.Collection;
import java.util.Collections;
import java.util.Deque;
import java.util.LinkedHashMap;
import java.util.List;
import java.util.Map;
import java.util.Objects;
import java.util.concurrent.TimeUnit;
import java.util.concurrent.locks.ReadWriteLock;
import java.util.concurrent.locks.ReentrantReadWriteLock;
import java.util.function.Consumer;
import java.util.stream.Collector;
import java.util.stream.Collectors;
import org.fusesource.jansi.internal.CLibrary;
import org.jline.terminal.Size;
import org.jline.terminal.Terminal;
import org.jline.terminal.TerminalBuilder;
import org.jline.terminal.impl.AbstractPosixTerminal;
import org.jline.utils.AttributedString;
import org.jline.utils.AttributedStringBuilder;
import org.jline.utils.AttributedStyle;
import org.jline.utils.Display;
import org.mvndaemon.mvnd.common.Message;
import org.mvndaemon.mvnd.common.Message.BuildException;
import org.mvndaemon.mvnd.common.Message.BuildStarted;
import org.mvndaemon.mvnd.common.Message.ExecutionFailureEvent;
import org.mvndaemon.mvnd.common.Message.MojoStartedEvent;
import org.mvndaemon.mvnd.common.Message.ProjectEvent;
import org.mvndaemon.mvnd.common.Message.RequestInput;
import org.mvndaemon.mvnd.common.Message.StringMessage;
import org.mvndaemon.mvnd.common.Message.TransferEvent;
import org.mvndaemon.mvnd.common.OsUtils;

/**
 * A terminal {@link ClientOutput} based on JLine.
 */
public class TerminalOutput implements ClientOutput {

    /**
     * The '+' key is used to increase the number of lines displayed per project.
     */
    public static final int KEY_PLUS = '+';
    /**
     * The '-' key is used to decrease the number of lines displayed per project.
     */
    public static final int KEY_MINUS = '-';
    /**
     * The Ctrl+B key switches between the no-buffering / buffering modes.
     * In no-buffering mode, the output of concurrent builds will be interleaved and
     * each line will be prepended with the module name in order to distinguish them.
     * In buffering mode, the list of modules being built is displayed and update
     * continuously. In this mode, pressing '+' one or more times will open a rolling
     * window for each module with the related output.
     */
    public static final int KEY_CTRL_B = 'B' & 0x1f;
    /**
     * The Ctrl+L key forces a redisplay of the output.
     */
    public static final int KEY_CTRL_L = 'L' & 0x1f;
    /**
     * The Ctrl+M (or enter) switches between full-buffering and module-buffering.
     * In the full-buffering mode, all the build output is buffered and displayed
     * at the end of the build, while the module-buffering mode will output in
     * the terminal the log for a given module once it's finished.
     */
    public static final int KEY_CTRL_M = 'M' & 0x1f;

    private static final AttributedStyle GREEN_FOREGROUND = new AttributedStyle().foreground(AttributedStyle.GREEN);
    private static final AttributedStyle CYAN_FOREGROUND = new AttributedStyle().foreground(AttributedStyle.CYAN);

    private final Terminal terminal;
    private final Terminal.SignalHandler previousIntHandler;
    private final Display display;
    private final Map<String, Map<String, TransferEvent>> transfers = new LinkedHashMap<>();
    private final ArrayList<ExecutionFailureEvent> failures = new ArrayList<>();
    private final LinkedHashMap<String, Project> projects = new LinkedHashMap<>();
    private final ClientLog log;
    private final Thread reader;
    private volatile Exception exception;
    private volatile boolean closing;
    private final long start;
    private final ReadWriteLock readInput = new ReentrantReadWriteLock();
    private final boolean dumb;

    /** A sink for sending messages back to the daemon */
    private volatile Consumer<Message> daemonDispatch;
    /** A sink for queuing messages to the main queue */
    private volatile Consumer<Message> daemonReceive;
    /** The project id which is trying to read the input stream */
    private volatile String projectReadingInput;

    /*
     * The following non-final fields are read/written from the main thread only.
     * This is guaranteed as follows:
     * * The read/write ops are only reachable from accept(Message) and accept(List<Message>)
     * * Both of these methods are guarded with "main".equals(Thread.currentThread().getName()) assertion
     * Therefore, these fields do not need to be volatile
     */
    private String name;
    private String daemonId;
    private int totalProjects;
    /** String format for formatting the number of projects done with padding based on {@link #totalProjects} */
    private String projectsDoneFomat;

    private int maxThreads;
    private String artifactIdFormat;
    /** String format for formatting the actual/hidden/max thread counts */
    private String threadsFormat;

    private int linesPerProject = 0;
    private int doneProjects = 0;
    private String buildStatus;
    private boolean displayDone = false;
    private boolean noBuffering;

    /**
     * {@link Project} is owned by the display loop thread and is accessed only from there. Therefore it does not need
     * to be immutable.
     */
    static class Project {
        final String id;
        MojoStartedEvent runningExecution;
        final List<String> log = new ArrayList<>();

        public Project(String id) {
            this.id = id;
        }
    }

    public TerminalOutput(boolean noBuffering, int rollingWindowSize, Path logFile) throws IOException {
        this.start = System.currentTimeMillis();
        TerminalBuilder builder = TerminalBuilder.builder();
        boolean outRedirected = CLibrary.isatty(1) == 0;
        if (outRedirected) {
            builder.dumb(true);
        }
        this.terminal = builder.build();
        this.dumb = terminal.getType().startsWith("dumb");
        this.noBuffering = noBuffering;
        this.linesPerProject = rollingWindowSize;
        terminal.enterRawMode();
        Thread mainThread = Thread.currentThread();
        daemonDispatch = m -> {
            if (m == Message.BareMessage.CANCEL_BUILD_SINGLETON) {
                mainThread.interrupt();
            }
        };
        this.previousIntHandler = terminal.handle(
                Terminal.Signal.INT, sig -> daemonDispatch.accept(Message.BareMessage.CANCEL_BUILD_SINGLETON));
        this.display = new Display(terminal, false);
        this.log = logFile == null ? new MessageCollector() : new FileLog(logFile);
        if (!dumb) {
            final Thread r = new Thread(this::readInputLoop);
            r.setDaemon(true);
            r.start();
            this.reader = r;
        } else {
            this.reader = null;
        }
    }

    @Override
    public void setDaemonId(String daemonId) {
        this.daemonId = daemonId;
    }

    @Override
    public void setDaemonDispatch(Consumer<Message> daemonDispatch) {
        this.daemonDispatch = daemonDispatch;
    }

    @Override
    public void setDaemonReceive(Consumer<Message> daemonReceive) {
        this.daemonReceive = daemonReceive;
    }

    @Override
    public void accept(Message entry) {
        assert "main".equals(Thread.currentThread().getName());
        if (doAccept(entry)) {
            update();
        }
    }

    @Override
    public void accept(List<Message> entries) {
        assert "main".equals(Thread.currentThread().getName());
        for (Message entry : entries) {
            if (!doAccept(entry)) {
                return;
            }
        }
        update();
    }

    private boolean doAccept(Message entry) {
        switch (entry.getType()) {
            case Message.BUILD_STARTED: {
                BuildStarted bs = (BuildStarted) entry;
                this.name = bs.getProjectId();
                this.totalProjects = bs.getProjectCount();
                final int totalProjectsDigits = (int) (Math.log10(totalProjects) + 1);
                this.projectsDoneFomat = "%" + totalProjectsDigits + "d";
                this.maxThreads = bs.getMaxThreads();
                this.artifactIdFormat = "%-" + bs.getArtifactIdDisplayLength() + "s ";
                final int maxThreadsDigits = (int) (Math.log10(maxThreads) + 1);
                this.threadsFormat = "%" + (maxThreadsDigits * 3 + 2) + "s";
                if (maxThreads <= 1 || totalProjects <= 1) {
                    this.noBuffering = true;
                    display.update(Collections.emptyList(), 0);
                    applyNoBuffering();
                }
                break;
            }
            case Message.CANCEL_BUILD: {
                projects.values().stream().flatMap(p -> p.log.stream()).forEach(log);
                clearDisplay();
                try {
                    log.close();
                } catch (IOException e1) {
                    throw new RuntimeException(e1);
                }
                final AttributedStyle s = new AttributedStyle().bold().foreground(AttributedStyle.RED);
                new AttributedString("The build was canceled", s).println(terminal);
                terminal.flush();
                return false;
            }
<<<<<<< HEAD
            final AttributedStyle s = new AttributedStyle().bold().foreground(AttributedStyle.RED);
            new AttributedString(msg, s).println(terminal);
            terminal.flush();
            return false;
        }
        case Message.PROJECT_STARTED: {
            StringMessage be = (StringMessage) entry;
            final String artifactId = be.getMessage();
            projects.put(artifactId, new Project(artifactId));
            break;
        }
        case Message.MOJO_STARTED: {
            final MojoStartedEvent execution = (MojoStartedEvent) entry;
            final Project prj = projects.computeIfAbsent(execution.getArtifactId(), Project::new);
            prj.runningExecution = execution;
            break;
        }
        case Message.PROJECT_STOPPED: {
            StringMessage be = (StringMessage) entry;
            final String artifactId = be.getMessage();
            // Display project log if it has not failed and if it's not the main project
            if (!Objects.equals(name, artifactId)) {
                Project prj = projects.get(artifactId);
                if (prj != null) {
                    if (failures.stream().noneMatch(e -> Objects.equals(artifactId, e.getProjectId()))) {
                        projects.remove(artifactId);
                        prj.log.forEach(log);
                    }
                }
                doneProjects++;
                displayDone();
            }
            break;
        }
        case Message.BUILD_STATUS: {
            this.buildStatus = ((StringMessage) entry).getMessage();
            break;
        }
        case Message.BUILD_FINISHED: {
            Project main = projects.remove(name);
            projects.values().stream().flatMap(p -> p.log.stream()).forEach(log);
            if (main != null) {
                main.log.forEach(log);
            }
            clearDisplay();
            try {
                log.close();
            } catch (IOException e) {
                throw new RuntimeException(e);
            } finally {
=======
            case Message.BUILD_EXCEPTION: {
                final BuildException e = (BuildException) entry;
                final String msg;
                if ("org.apache.commons.cli.UnrecognizedOptionException".equals(e.getClassName())) {
                    msg = "Unable to parse command line options: " + e.getMessage();
                } else {
                    msg = e.getClassName() + ": " + e.getMessage();
                }
                projects.values().stream().flatMap(p -> p.log.stream()).forEach(log);
                clearDisplay();
                try {
                    log.close();
                } catch (IOException e1) {
                    throw new RuntimeException(e1);
                }
                final AttributedStyle s = new AttributedStyle().bold().foreground(AttributedStyle.RED);
                new AttributedString(msg, s).println(terminal);
>>>>>>> 031c2632
                terminal.flush();
                return false;
            }
            case Message.PROJECT_STARTED: {
                StringMessage be = (StringMessage) entry;
                final String artifactId = be.getMessage();
                projects.put(artifactId, new Project(artifactId));
                break;
            }
            case Message.MOJO_STARTED: {
                final MojoStartedEvent execution = (MojoStartedEvent) entry;
                final Project prj = projects.computeIfAbsent(execution.getArtifactId(), Project::new);
                prj.runningExecution = execution;
                break;
            }
            case Message.PROJECT_STOPPED: {
                StringMessage be = (StringMessage) entry;
                final String artifactId = be.getMessage();
                Project prj = projects.remove(artifactId);
                if (prj != null) {
                    prj.log.forEach(log);
                }
                doneProjects++;
                displayDone();
                break;
            }
            case Message.BUILD_STATUS: {
                this.buildStatus = ((StringMessage) entry).getMessage();
                break;
            }
            case Message.BUILD_FINISHED: {
                projects.values().stream().flatMap(p -> p.log.stream()).forEach(log);
                clearDisplay();
                try {
                    log.close();
                } catch (IOException e) {
                    throw new RuntimeException(e);
                } finally {
                    terminal.flush();
                }
                return false;
            }
            case Message.KEEP_ALIVE: {
                break;
            }
            case Message.DISPLAY: {
                Message.StringMessage d = (Message.StringMessage) entry;
                clearDisplay();
                terminal.writer().printf("%s%n", d.getMessage());
                break;
            }
            case Message.PRINT_OUT: {
                Message.StringMessage d = (Message.StringMessage) entry;
                clearDisplay();
                System.out.printf("%s%n", d.getMessage());
                break;
            }
            case Message.PRINT_ERR: {
                Message.StringMessage d = (Message.StringMessage) entry;
                clearDisplay();
                System.err.printf("%s%n", d.getMessage());
                break;
            }
            case Message.PROMPT: {
                Message.Prompt prompt = (Message.Prompt) entry;
                if (dumb) {
                    terminal.writer().println("");
                    break;
                }
                readInput.writeLock().lock();
                try {
                    clearDisplay();
                    terminal.writer().printf("[%s] %s", prompt.getProjectId(), prompt.getMessage());
                    terminal.flush();
                    StringBuilder sb = new StringBuilder();
                    while (true) {
                        int c = terminal.reader().read();
                        if (c < 0) {
                            break;
                        } else if (c == '\n' || c == '\r') {
                            terminal.writer().println();
                            daemonDispatch.accept(prompt.response(sb.toString()));
                            break;
                        } else if (c == 127) {
                            if (sb.length() > 0) {
                                sb.setLength(sb.length() - 1);
                                terminal.writer().write("\b \b");
                                terminal.writer().flush();
                            }
                        } else {
                            terminal.writer().print((char) c);
                            terminal.writer().flush();
                            sb.append((char) c);
                        }
                    }
                } catch (IOException e) {
                    throw new RuntimeException(e);
                } finally {
                    readInput.writeLock().unlock();
                }
                break;
            }
            case Message.BUILD_LOG_MESSAGE: {
                StringMessage sm = (StringMessage) entry;
                log.accept(sm.getMessage());
                break;
            }
            case Message.PROJECT_LOG_MESSAGE: {
                final ProjectEvent bm = (ProjectEvent) entry;
                final Project prj = projects.get(bm.getProjectId());
                if (prj == null) {
                    log.accept(bm.getMessage());
                } else if (noBuffering || dumb) {
                    String msg;
                    if (maxThreads > 1) {
                        msg = String.format("[%s] %s", bm.getProjectId(), bm.getMessage());
                    } else {
                        msg = bm.getMessage();
                    }
                    log.accept(msg);
                } else {
                    prj.log.add(bm.getMessage());
                }
                break;
            }
            case Message.KEYBOARD_INPUT: {
                char keyStroke = ((StringMessage) entry).getMessage().charAt(0);
                switch (keyStroke) {
                    case KEY_PLUS:
                        linesPerProject = Math.min(10, linesPerProject + 1);
                        break;
                    case KEY_MINUS:
                        linesPerProject = Math.max(0, linesPerProject - 1);
                        break;
                    case KEY_CTRL_B:
                        noBuffering = !noBuffering;
                        if (noBuffering) {
                            applyNoBuffering();
                        } else {
                            clearDisplay();
                        }
                        break;
                    case KEY_CTRL_L:
                        clearDisplay();
                        break;
                    case KEY_CTRL_M:
                        displayDone = !displayDone;
                        displayDone();
                        break;
                }
                break;
            }
            case Message.TRANSFER_INITIATED:
            case Message.TRANSFER_STARTED:
            case Message.TRANSFER_PROGRESSED: {
                final TransferEvent te = (TransferEvent) entry;
                transfers
                        .computeIfAbsent(orEmpty(te.getProjectId()), p -> new LinkedHashMap<>())
                        .put(te.getResourceName(), te);
                break;
            }
            case Message.TRANSFER_CORRUPTED:
            case Message.TRANSFER_SUCCEEDED:
            case Message.TRANSFER_FAILED: {
                final TransferEvent te = (TransferEvent) entry;
                transfers
                        .computeIfAbsent(orEmpty(te.getProjectId()), p -> new LinkedHashMap<>())
                        .remove(te.getResourceName());
                break;
            }
            case Message.EXECUTION_FAILURE: {
                final ExecutionFailureEvent efe = (ExecutionFailureEvent) entry;
                failures.add(efe);
                break;
            }
            case Message.REQUEST_INPUT: {
                RequestInput ri = (RequestInput) entry;
                projectReadingInput = ri.getProjectId();
                break;
            }
            case Message.INPUT_DATA: {
                daemonDispatch.accept(entry);
                break;
            }
            default:
                throw new IllegalStateException("Unexpected message " + entry);
        }

        return true;
    }

    private String orEmpty(String s) {
        return s != null ? s : "";
    }

    private void applyNoBuffering() {
        projects.values().stream().flatMap(p -> p.log.stream()).forEach(log);
        projects.clear();
    }

    @Override
    public void describeTerminal() {
        StringBuilder sb = new StringBuilder();
        sb.append("Terminal: ").append(terminal != null ? terminal.getClass().getName() : null);
        if (terminal instanceof AbstractPosixTerminal) {
            sb.append(" with pty ")
                    .append(((AbstractPosixTerminal) terminal)
                            .getPty()
                            .getClass()
                            .getName());
        }
        this.accept(Message.log(sb.toString()));
    }

    @Override
    public int getTerminalWidth() {
        return terminal.getWidth();
    }

    void readInputLoop() {
        try {
            while (!closing) {
                if (readInput.readLock().tryLock(10, TimeUnit.MILLISECONDS)) {
                    if (projectReadingInput != null) {
                        char[] buf = new char[256];
                        int idx = 0;
                        while (idx < buf.length) {
                            int c = terminal.reader().read(idx > 0 ? 1 : 10);
                            if (c < 0) {
                                break;
                            }
                            buf[idx++] = (char) c;
                        }
                        if (idx > 0) {
                            String data = String.valueOf(buf, 0, idx);
                            daemonReceive.accept(Message.inputResponse(data));
                        }
                    } else {
                        int c = terminal.reader().read(10);
                        if (c == -1) {
                            break;
                        }
                        if (c == KEY_PLUS || c == KEY_MINUS || c == KEY_CTRL_L || c == KEY_CTRL_M || c == KEY_CTRL_B) {
                            daemonReceive.accept(Message.keyboardInput((char) c));
                        }
                    }
                    readInput.readLock().unlock();
                }
            }
        } catch (InterruptedException e) {
            Thread.currentThread().interrupt();
        } catch (InterruptedIOException e) {
            Thread.currentThread().interrupt();
        } catch (IOException e) {
            this.exception = e;
        }
    }

    private void clearDisplay() {
        if (!noBuffering && !dumb) {
            display.update(Collections.emptyList(), 0);
        }
    }

    private void displayDone() {
        if (displayDone) {
            try {
                log.flush();
            } catch (IOException e) {
                throw new RuntimeException(e);
            }
        }
    }

    @Override
    public void close() throws Exception {
        closing = true;
        if (reader != null) {
            reader.interrupt();
        }
        log.close();
        terminal.handle(Terminal.Signal.INT, previousIntHandler);
        terminal.close();
        if (exception != null) {
            throw exception;
        }
    }

    private void update() {
        if (noBuffering || dumb) {
            try {
                log.flush();
            } catch (IOException e) {
                throw new RuntimeException(e);
            }
            return;
        }
        // no need to refresh the display at every single step
        final Size size = terminal.getSize();
        final int rows = size.getRows();
        final int cols = size.getColumns();
        display.resize(rows, size.getColumns());
        if (rows <= 0) {
            clearDisplay();
            return;
        }
        final List<AttributedString> lines = new ArrayList<>(rows);
        final int projectsCount = projects.size();

        int dispLines = rows;
        // status line
        dispLines--;
        // there's a bug which sometimes make the cursor goes one line below,
        // so keep one more line empty at the end
        dispLines--;

        addStatusLine(lines, dispLines, projectsCount);

        AttributedString globalFailure = formatFailures();
        if (globalFailure != null) {
            lines.add(globalFailure);
            dispLines--;
        }

        AttributedString globalTransfer = formatTransfers("");
        if (globalTransfer != null) {
            lines.add(globalTransfer);
            dispLines--;
        }

        if (projectsCount <= dispLines) {
            int remLogLines = dispLines - projectsCount;
            for (Project prj : projects.values()) {
                addProjectLine(lines, prj);
                // get the last lines of the project log, taking multi-line logs into account
                int nb = Math.min(remLogLines, linesPerProject);
                List<AttributedString> logs = lastN(prj.log, nb).stream()
                        .flatMap(s -> AttributedString.fromAnsi(s).columnSplitLength(Integer.MAX_VALUE).stream())
                        .map(s -> concat("   ", s))
                        .collect(lastN(nb));
                lines.addAll(logs);
                remLogLines -= logs.size();
            }
            while (remLogLines-- > 0 && lines.size() <= maxThreads + 1) {
                lines.add(AttributedString.EMPTY);
            }
        } else {
            int skipProjects = projectsCount - dispLines;
            for (Project prj : projects.values()) {
                if (skipProjects == 0) {
                    addProjectLine(lines, prj);
                } else {
                    skipProjects--;
                }
            }
        }
        List<AttributedString> trimmed =
                lines.stream().map(s -> s.columnSubSequence(0, cols)).collect(Collectors.toList());
        display.update(trimmed, -1);
    }

    private AttributedString formatFailures() {
        if (failures.isEmpty()) {
            return null;
        }
        AttributedStringBuilder asb = new AttributedStringBuilder();
        asb.style(AttributedStyle.DEFAULT.foreground(AttributedStyle.RED).bold());
        if (failures.stream().anyMatch(ExecutionFailureEvent::isHalted)) {
            asb.append("ABORTING ");
        }
        asb.append("FAILURE: ");
        asb.style(AttributedStyle.DEFAULT.foreground(AttributedStyle.RED));
        if (failures.size() == 1) {
            ExecutionFailureEvent efe = failures.iterator().next();
            asb.append(efe.getProjectId());
            String exception = efe.getException();
            if (exception != null) {
                if (exception.startsWith("org.apache.maven.lifecycle.LifecycleExecutionException: ")) {
                    exception =
                            exception.substring("org.apache.maven.lifecycle.LifecycleExecutionException: ".length());
                }
                asb.append(": ").append(exception);
            }
        } else {
            asb.append(String.valueOf(failures.size())).append(" projects failed: ");
            asb.append(
                    failures.stream().map(ExecutionFailureEvent::getProjectId).collect(Collectors.joining(", ")));
        }
        AttributedString as = asb.toAttributedString();
        if (as.columnLength() >= getTerminalWidth() - 1) {
            asb = new AttributedStringBuilder();
            asb.append(as.columnSubSequence(0, getTerminalWidth() - 2));
            asb.style(AttributedStyle.DEFAULT);
            asb.append("…");
            as = asb.toAttributedString();
        }
        return as;
    }

    private AttributedString formatTransfers(String projectId) {
        Collection<TransferEvent> transfers =
                this.transfers.getOrDefault(projectId, Collections.emptyMap()).values();
        if (transfers.isEmpty()) {
            return null;
        }
        TransferEvent event = transfers.iterator().next();
        String action = event.getRequestType() == TransferEvent.PUT ? "Uploading" : "Downloading";
        if (transfers.size() == 1) {
            String direction = event.getRequestType() == TransferEvent.PUT ? "to" : "from";
            long cur = event.getTransferredBytes();
            long max = event.getContentLength();
            AttributedStringBuilder asb = new AttributedStringBuilder();
            asb.append(action);
            asb.append(' ');
            asb.style(AttributedStyle.BOLD);
            asb.append(pathToMaven(event.getResourceName()));
            asb.style(AttributedStyle.DEFAULT);
            asb.append(' ');
            asb.append(direction);
            asb.append(' ');
            asb.append(event.getRepositoryId());
            if (cur > 0 && cur < max) {
                asb.append(' ');
                asb.append(OsUtils.bytesTohumanReadable(cur));
                asb.append('/');
                asb.append(OsUtils.bytesTohumanReadable(max));
            }
            return asb.toAttributedString();
        } else {
            return new AttributedString(action + " " + transfers.size() + " files...");
        }
    }

    public static String pathToMaven(String location) {
        String[] p = location.split("/");
        if (p.length >= 4 && p[p.length - 1].startsWith(p[p.length - 3] + "-" + p[p.length - 2])) {
            String artifactId = p[p.length - 3];
            String version = p[p.length - 2];
            String classifier;
            String type;
            String artifactIdVersion = artifactId + "-" + version;
            StringBuilder sb = new StringBuilder();
            if (p[p.length - 1].charAt(artifactIdVersion.length()) == '-') {
                classifier =
                        p[p.length - 1].substring(artifactIdVersion.length() + 1, p[p.length - 1].lastIndexOf('.'));
            } else {
                classifier = null;
            }
            type = p[p.length - 1].substring(p[p.length - 1].lastIndexOf('.') + 1);
            for (int j = 0; j < p.length - 3; j++) {
                if (j > 0) {
                    sb.append('.');
                }
                sb.append(p[j]);
            }
            sb.append(':').append(artifactId).append(':').append(version);
            if (!"jar".equals(type) || classifier != null) {
                sb.append(':');
                if (!"jar".equals(type)) {
                    sb.append(type);
                }
                if (classifier != null) {
                    sb.append(':').append(classifier);
                }
            }
            return sb.toString();
        }
        return location;
    }

    private void addStatusLine(final List<AttributedString> lines, int dispLines, final int projectsCount) {
        if (name != null || buildStatus != null) {
            AttributedStringBuilder asb = new AttributedStringBuilder();
            if (name != null) {
                asb.append("Building ");
                asb.style(AttributedStyle.BOLD);
                asb.append(name);
                asb.style(AttributedStyle.DEFAULT);

                /* Daemon ID */
                asb.append("  daemon: ")
                        .style(AttributedStyle.BOLD)
                        .append(daemonId)
                        .style(AttributedStyle.DEFAULT);

                /* Threads */
                asb.append("  threads used/hidden/max: ")
                        .style(AttributedStyle.BOLD)
                        .append(String.format(
                                threadsFormat,
                                new StringBuilder(threadsFormat.length())
                                        .append(projectsCount)
                                        .append('/')
                                        .append(Math.max(0, projectsCount - dispLines))
                                        .append('/')
                                        .append(maxThreads)
                                        .toString()))
                        .style(AttributedStyle.DEFAULT);

                /* Progress */
                asb.append("  progress: ")
                        .style(AttributedStyle.BOLD)
                        .append(String.format(projectsDoneFomat, doneProjects))
                        .append('/')
                        .append(String.valueOf(totalProjects))
                        .append(' ')
                        .append(String.format("%3d", doneProjects * 100 / totalProjects))
                        .append('%')
                        .style(AttributedStyle.DEFAULT);

            } else if (buildStatus != null) {
                asb.style(AttributedStyle.BOLD).append(buildStatus).style(AttributedStyle.DEFAULT);
            }

            /* Time */
            long sec = (System.currentTimeMillis() - this.start) / 1000;
            asb.append("  time: ")
                    .style(AttributedStyle.BOLD)
                    .append(String.format("%02d:%02d", sec / 60, sec % 60))
                    .style(AttributedStyle.DEFAULT);

            lines.add(asb.toAttributedString());
        }
    }

    private void addProjectLine(final List<AttributedString> lines, Project prj) {
        final MojoStartedEvent execution = prj.runningExecution;
        final AttributedStringBuilder asb = new AttributedStringBuilder();
        AttributedString transfer = formatTransfers(prj.id);
        if (transfer != null) {
            asb.append(':')
                    .style(CYAN_FOREGROUND)
                    .append(String.format(artifactIdFormat, prj.id))
                    .style(AttributedStyle.DEFAULT)
                    .append(transfer);
        } else if (execution == null) {
            asb.append(':').style(CYAN_FOREGROUND).append(prj.id);
        } else {
            asb.append(':')
                    .style(CYAN_FOREGROUND)
                    .append(String.format(artifactIdFormat, prj.id))
                    .style(GREEN_FOREGROUND);
            if (execution.getPluginGoalPrefix().isEmpty()) {
                asb.append(execution.getPluginGroupId()).append(':').append(execution.getPluginArtifactId());
            } else {
                asb.append(execution.getPluginGoalPrefix());
            }
            asb.append(':')
                    .append(execution.getPluginVersion())
                    .append(':')
                    .append(execution.getMojo())
                    .append(' ')
                    .style(AttributedStyle.DEFAULT)
                    .append('(')
                    .append(execution.getExecutionId())
                    .append(')');
        }
        lines.add(asb.toAttributedString());
    }

    private static <T> List<T> lastN(List<T> list, int n) {
        return list.subList(Math.max(0, list.size() - n), list.size());
    }

    private static <T> Collector<T, ?, List<T>> lastN(int n) {
        return Collector.<T, Deque<T>, List<T>>of(
                ArrayDeque::new,
                (acc, t) -> {
                    if (n > 0) {
                        if (acc.size() == n) acc.pollFirst();
                        acc.add(t);
                    }
                },
                (acc1, acc2) -> {
                    while (acc2.size() < n && !acc1.isEmpty()) {
                        acc2.addFirst(acc1.pollLast());
                    }
                    return acc2;
                },
                ArrayList::new);
    }

    private static AttributedString concat(String s1, AttributedString s2) {
        AttributedStringBuilder asb = new AttributedStringBuilder();
        asb.append(s1);
        asb.append(s2);
        return asb.toAttributedString();
    }

    /**
     * A closeable string message consumer.
     */
    interface ClientLog extends Consumer<String> {

        void accept(String message);

        void flush() throws IOException;

        void close() throws IOException;
    }

    /**
     * A {@link ClientLog} backed by a file.
     */
    static class FileLog implements ClientLog {

        private final Writer out;
        private final Path logFile;

        public FileLog(Path logFile) throws IOException {
            super();
            this.out = Files.newBufferedWriter(logFile, StandardCharsets.UTF_8);
            this.logFile = logFile;
        }

        @Override
        public void accept(String message) {
            try {
                out.write(message);
                out.write('\n');
            } catch (IOException e) {
                throw new RuntimeException("Could not write to " + logFile, e);
            }
        }

        @Override
        public void flush() throws IOException {
            out.flush();
        }

        @Override
        public void close() throws IOException {
            out.close();
        }
    }

    /**
     * A {@link ClientLog} that first collects all incoming messages in a {@link List} and outputs them to a JLine
     * {@link Terminal} upon {@link #close()}.
     */
    class MessageCollector implements ClientLog {

        private final List<String> messages = new ArrayList<>();

        @Override
        public void accept(String message) {
            messages.add(message);
        }

        @Override
        public void flush() {
            clearDisplay();
            messages.forEach(terminal.writer()::println);
            messages.clear();
            terminal.flush();
        }

        @Override
        public void close() {
            flush();
        }
    }
}<|MERGE_RESOLUTION|>--- conflicted
+++ resolved
@@ -253,58 +253,6 @@
                 terminal.flush();
                 return false;
             }
-<<<<<<< HEAD
-            final AttributedStyle s = new AttributedStyle().bold().foreground(AttributedStyle.RED);
-            new AttributedString(msg, s).println(terminal);
-            terminal.flush();
-            return false;
-        }
-        case Message.PROJECT_STARTED: {
-            StringMessage be = (StringMessage) entry;
-            final String artifactId = be.getMessage();
-            projects.put(artifactId, new Project(artifactId));
-            break;
-        }
-        case Message.MOJO_STARTED: {
-            final MojoStartedEvent execution = (MojoStartedEvent) entry;
-            final Project prj = projects.computeIfAbsent(execution.getArtifactId(), Project::new);
-            prj.runningExecution = execution;
-            break;
-        }
-        case Message.PROJECT_STOPPED: {
-            StringMessage be = (StringMessage) entry;
-            final String artifactId = be.getMessage();
-            // Display project log if it has not failed and if it's not the main project
-            if (!Objects.equals(name, artifactId)) {
-                Project prj = projects.get(artifactId);
-                if (prj != null) {
-                    if (failures.stream().noneMatch(e -> Objects.equals(artifactId, e.getProjectId()))) {
-                        projects.remove(artifactId);
-                        prj.log.forEach(log);
-                    }
-                }
-                doneProjects++;
-                displayDone();
-            }
-            break;
-        }
-        case Message.BUILD_STATUS: {
-            this.buildStatus = ((StringMessage) entry).getMessage();
-            break;
-        }
-        case Message.BUILD_FINISHED: {
-            Project main = projects.remove(name);
-            projects.values().stream().flatMap(p -> p.log.stream()).forEach(log);
-            if (main != null) {
-                main.log.forEach(log);
-            }
-            clearDisplay();
-            try {
-                log.close();
-            } catch (IOException e) {
-                throw new RuntimeException(e);
-            } finally {
-=======
             case Message.BUILD_EXCEPTION: {
                 final BuildException e = (BuildException) entry;
                 final String msg;
@@ -322,7 +270,6 @@
                 }
                 final AttributedStyle s = new AttributedStyle().bold().foreground(AttributedStyle.RED);
                 new AttributedString(msg, s).println(terminal);
->>>>>>> 031c2632
                 terminal.flush();
                 return false;
             }
@@ -341,12 +288,18 @@
             case Message.PROJECT_STOPPED: {
                 StringMessage be = (StringMessage) entry;
                 final String artifactId = be.getMessage();
-                Project prj = projects.remove(artifactId);
-                if (prj != null) {
-                    prj.log.forEach(log);
-                }
-                doneProjects++;
-                displayDone();
+                // Display project log if it has not failed and if it's not the main project
+                if (!Objects.equals(name, artifactId)) {
+                    Project prj = projects.get(artifactId);
+                    if (prj != null) {
+                        if (failures.stream().noneMatch(e -> Objects.equals(artifactId, e.getProjectId()))) {
+                            projects.remove(artifactId);
+                            prj.log.forEach(log);
+                        }
+                    }
+                    doneProjects++;
+                    displayDone();
+                }
                 break;
             }
             case Message.BUILD_STATUS: {
@@ -354,7 +307,11 @@
                 break;
             }
             case Message.BUILD_FINISHED: {
+                Project main = projects.remove(name);
                 projects.values().stream().flatMap(p -> p.log.stream()).forEach(log);
+                if (main != null) {
+                    main.log.forEach(log);
+                }
                 clearDisplay();
                 try {
                     log.close();
