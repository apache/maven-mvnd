/*
 * Copyright 2020 the original author or authors.
 *
 * Licensed under the Apache License, Version 2.0 (the "License");
 * you may not use this file except in compliance with the License.
 * You may obtain a copy of the License at
 *
 *      http://www.apache.org/licenses/LICENSE-2.0
 *
 * Unless required by applicable law or agreed to in writing, software
 * distributed under the License is distributed on an "AS IS" BASIS,
 * WITHOUT WARRANTIES OR CONDITIONS OF ANY KIND, either express or implied.
 * See the License for the specific language governing permissions and
 * limitations under the License.
 */
package org.mvndaemon.mvnd.common;

import java.io.IOException;
import java.io.InputStream;
import java.nio.file.Path;
import java.nio.file.Paths;
import java.time.Duration;
import java.util.Collection;
import java.util.Collections;
import java.util.Comparator;
import java.util.Iterator;
import java.util.LinkedHashMap;
import java.util.Locale;
import java.util.Map;
import java.util.Optional;
import java.util.Properties;
import java.util.Set;
import java.util.stream.Collectors;
import java.util.stream.Stream;

/**
 * Collects system properties and environment variables used by mvnd client or server.
 *
 * Duration properties such as {@link #MVND_IDLE_TIMEOUT}, {@link #MVND_KEEP_ALIVE},
 * {@link #MVND_EXPIRATION_CHECK_DELAY} or {@link #MVND_LOG_PURGE_PERIOD} are expressed
 * in a human readable format such as <code>2h30m</code>, <code>600ms</code> or <code>10 seconds</code>.
 * The available units are <i>d/day/days</i>, <i>h/hour/hours</i>, <i>m/min/minute/minutes</i>,
 * <i>s/sec/second/seconds</i> and <i>ms/millis/msec/milliseconds</i>.
 */
public enum Environment {

    /**
     * Print the completion for the given shell to stdout. Only <code>--completion bash</code> is supported at this time.
     */
    COMPLETION(null, null, null, OptionType.STRING, Flags.OPTIONAL, "mvnd:--completion"),
    /**
     * Delete log files under the <code>mvnd.registry</code> directory that are older than <code>mvnd.logPurgePeriod</code>
     */
    PURGE(null, null, null, OptionType.VOID, Flags.OPTIONAL, "mvnd:--purge"),
    /** Prints the status of daemon instances registered in the registry specified by <code>mvnd.registry</code> */
    STATUS(null, null, null, OptionType.VOID, Flags.OPTIONAL, "mvnd:--status"),
    /** Stop all daemon instances registered in the registry specified by <code>mvnd.registry</code> */
    STOP(null, null, null, OptionType.VOID, Flags.OPTIONAL, "mvnd:--stop"),
    /** Use one thread, no log buffering and the default project builder to behave like a standard maven */
    SERIAL("mvnd.serial", null, Boolean.FALSE, OptionType.VOID, Flags.OPTIONAL, "mvnd:-1", "mvnd:--serial"),

    //
    // Log properties
    //

    /**
     * The location of the Logback configuration file the daemon should use to configure its logging.
     */
    MVND_LOGBACK("mvnd.logback", null, null, OptionType.PATH, Flags.NONE),
    /** The system property expected by logback to set the configuration file */
    LOGBACK_CONFIGURATION_FILE("logback.configurationFile", null, null, OptionType.PATH, Flags.INTERNAL),

    //
    // System properties
    //
    /** Java home for starting the daemon */
    JAVA_HOME("java.home", "JAVA_HOME", null, OptionType.PATH, Flags.NONE),
    /**
     * The daemon installation directory. The client normally sets this according to where its <code>mvnd</code>
     * executable is located
     */
    MVND_HOME("mvnd.home", "MVND_HOME", null, OptionType.PATH, Flags.NONE),
    /** The user home directory */
    USER_HOME("user.home", null, null, OptionType.PATH, Flags.NONE),
    /** The current working directory */
    USER_DIR("user.dir", null, null, OptionType.PATH, Flags.NONE),
    /** The JDK_JAVA_OPTIONS option */
    JDK_JAVA_OPTIONS("jdk.java.options", "JDK_JAVA_OPTIONS", "", OptionType.STRING, Flags.DISCRIMINATING) {

    },

    //
    // Maven properties
    //
    /** The path to the Maven local repository */
    MAVEN_REPO_LOCAL("maven.repo.local", null, null, OptionType.PATH, Flags.NONE),
    /** The location of the maven settings file */
    MAVEN_SETTINGS("maven.settings", null, null, OptionType.PATH, Flags.NONE, "mvn:-s", "mvn:--settings"),
    /** The root directory of the current multi module Maven project */
    MAVEN_MULTIMODULE_PROJECT_DIRECTORY("maven.multiModuleProjectDirectory", null, null, OptionType.PATH, Flags.NONE),
    /** Log file */
    MAVEN_LOG_FILE(null, null, null, OptionType.PATH, Flags.INTERNAL, "mvn:-l", "mvn:--log-file"),
    /** Batch mode */
    MAVEN_BATCH_MODE(null, null, null, OptionType.BOOLEAN, Flags.INTERNAL, "mvn:-B", "mvn:--batch-mode"),
    /** Debug */
    MAVEN_DEBUG(null, null, null, OptionType.BOOLEAN, Flags.INTERNAL, "mvn:-X", "mvn:--debug"),
    /** Version */
    MAVEN_VERSION(null, null, null, OptionType.BOOLEAN, Flags.INTERNAL, "mvn:-v", "mvn:-version", "mvn:--version"),
    /** Show version */
    MAVEN_SHOW_VERSION(null, null, null, OptionType.BOOLEAN, Flags.INTERNAL, "mvn:-V", "mvn:--show-version"),
    /** Define */
    MAVEN_DEFINE(null, null, null, OptionType.STRING, Flags.INTERNAL, "mvn:-D", "mvn:--define"),
    /** Whether the output should be styled using ANSI color codes; possible values: auto, always, never */
    MAVEN_COLOR("style.color", null, "auto", OptionType.STRING, Flags.OPTIONAL, "mvnd:--color"),

    //
    // mvnd properties
    //

    /**
     * The location of the user supplied <code>mvnd.properties</code> file.
     */
    MVND_PROPERTIES_PATH("mvnd.propertiesPath", "MVND_PROPERTIES_PATH", null, OptionType.PATH, Flags.NONE),
    /**
     * The directory under which the daemon stores its registry, log files, etc.
     * Default: <code>${user.home}/.m2/mvnd</code>
     */
    MVND_DAEMON_STORAGE("mvnd.daemonStorage", null, null, OptionType.PATH, Flags.NONE),
    /**
     * The path to the daemon registry.
     * Default: <code>${mvnd.daemonStorage}/registry.bin</code>
     */
    MVND_REGISTRY("mvnd.registry", null, null, OptionType.PATH, Flags.NONE),
    /**
     * If <code>true</code> the log messages are displayed continuously like with stock Maven; otherwise buffer the
     * messages and output at the end of the build, grouped by module. Passing <code>-B</code> or
     * <code>--batch-mode</code> on the command line enables this too for the given build.
     */
    MVND_NO_BUFERING("mvnd.noBuffering", null, Boolean.FALSE, OptionType.BOOLEAN, Flags.NONE),
    /**
     * The number of log lines to display for each Maven module that is built in parallel. The value can be increased
     * or decreased by pressing + or - key during the build respectively. This option has no effect with
     * <code>-Dmvnd.noBuffering=true</code>, <code>-B</code> or <code>--batch-mode</code>.
     */
    MVND_ROLLING_WINDOW_SIZE("mvnd.rollingWindowSize", null, "0", OptionType.INTEGER, Flags.NONE),
    /**
     * Daemon log files older than this value will be removed automatically.
     */
    MVND_LOG_PURGE_PERIOD("mvnd.logPurgePeriod", null, "7 days", OptionType.DURATION, Flags.NONE),
    /**
     * If <code>true</code>, the client and daemon will run in the same JVM that exits when the build is finished;
     * otherwise the client starts/connects to a long living daemon process. This option is only available with
     * non-native clients and is useful mostly for debugging.
     */
    MVND_NO_DAEMON("mvnd.noDaemon", "MVND_NO_DAEMON", Boolean.FALSE, OptionType.BOOLEAN, Flags.DISCRIMINATING),
    /**
     * If <code>true</code>, the daemon will be launched in debug mode with the following JVM argument:
     * <code>-agentlib:jdwp=transport=dt_socket,server=y,suspend=y,address=8000</code>; otherwise the debug argument is
     * not passed to the daemon.
     */
    MVND_DEBUG("mvnd.debug", null, Boolean.FALSE, OptionType.BOOLEAN, Flags.DISCRIMINATING),
    /**
     * A time period after which an unused daemon will terminate by itself.
     */
    MVND_IDLE_TIMEOUT("mvnd.idleTimeout", null, "3 hours", OptionType.DURATION, Flags.DISCRIMINATING),
    /**
     * If the daemon does not send any message to the client in this period of time, send a keep-alive message so that
     * the client knows that the daemon is still alive.
     */
    MVND_KEEP_ALIVE("mvnd.keepAlive", null, "100 ms", OptionType.DURATION, Flags.DISCRIMINATING),
    /**
     * The maximum number of keep alive messages that can be missed by the client before the client considers the daemon
     * to be dead.
     */
    MVND_MAX_LOST_KEEP_ALIVE("mvnd.maxLostKeepAlive", null, 30, OptionType.INTEGER, Flags.NONE),
    /**
     * The minimum number of threads to use when constructing the default <code>-T</code> parameter for the daemon.
     * This value is ignored if the user passes <code>-T</code>, <code>--threads</code> or <code>-Dmvnd.threads</code>
     * on the command line or if he sets <code>mvnd.threads</code> in <code>~/.m2/mvnd.properties</code>.
     */
    MVND_MIN_THREADS("mvnd.minThreads", null, 1, OptionType.INTEGER, Flags.NONE),
    /**
     * The number of threads to pass to the daemon; same syntax as Maven's <code>-T</code>/<code>--threads</code>
     * option.
     */
    MVND_THREADS("mvnd.threads", null, null, OptionType.STRING, Flags.NONE, "mvn:-T", "mvn:--threads"),
    /**
     * The builder implementation the daemon should use
     */
    MVND_BUILDER("mvnd.builder", null, "smart", OptionType.STRING, Flags.NONE, "mvn:-b", "mvn:--builder"),
    /**
     * An ID for a newly started daemon
     */
    MVND_ID("mvnd.id", null, null, OptionType.STRING, Flags.INTERNAL),
    /**
     * Internal option to specify the maven extension classpath
     */
    MVND_EXT_CLASSPATH("mvnd.extClasspath", null, null, OptionType.STRING, Flags.DISCRIMINATING | Flags.INTERNAL),
    /**
     * Internal option to specify the list of maven extension to register
     */
    MVND_CORE_EXTENSIONS("mvnd.coreExtensions", null, null, OptionType.STRING, Flags.DISCRIMINATING | Flags.INTERNAL),
    /**
     * The <code>-Xms</code> value to pass to the daemon
     */
    MVND_MIN_HEAP_SIZE("mvnd.minHeapSize", null, "128M", OptionType.MEMORY_SIZE, Flags.DISCRIMINATING),
    /**
     * The <code>-Xmx</code> value to pass to the daemon
     */
    MVND_MAX_HEAP_SIZE("mvnd.maxHeapSize", null, "2G", OptionType.MEMORY_SIZE, Flags.DISCRIMINATING),
    /**
     * Additional JVM args to pass to the daemon
     */
    MVND_JVM_ARGS("mvnd.jvmArgs", null, null, OptionType.STRING, Flags.DISCRIMINATING | Flags.OPTIONAL),
    /**
     * If <code>true</code>, the <code>-ea</code> option will be passed to the daemon; otherwise the <code>-ea</code>
     * option is not passed to the daemon.
     */
    MVND_ENABLE_ASSERTIONS("mvnd.enableAssertions", null, Boolean.FALSE, OptionType.BOOLEAN, Flags.DISCRIMINATING),
    /**
     * The daemon will check this often whether it should exit.
     */
    MVND_EXPIRATION_CHECK_DELAY("mvnd.expirationCheckDelay", null, "10 seconds", OptionType.DURATION, Flags.DISCRIMINATING),
    /**
     * Period after which idle duplicate daemons will be shut down. Duplicate daemons are daemons with the same set of
     * discriminating start parameters.
     */
    MVND_DUPLICATE_DAEMON_GRACE_PERIOD("mvnd.duplicateDaemonGracePeriod", null, "10 seconds", OptionType.DURATION,
            Flags.DISCRIMINATING),
    /**
     * Internal property to tell the daemon the width of the terminal
     */
    MVND_TERMINAL_WIDTH("mvnd.terminalWidth", null, 0, OptionType.INTEGER, Flags.INTERNAL),
    /**
     * Internal property to tell the daemon which JAVA_HOME was used to start it. It needs to be passed explicitly
     * because the value may differ from what the daemon sees through <code>System.getProperty("java.home")</code>.
     */
    MVND_JAVA_HOME("mvnd.java.home", null, null, OptionType.PATH, Flags.INTERNAL),
    /**
     * Log mojos execution time at the end of the build.
     */
    MVND_BUILD_TIME("mvnd.buildTime", null, null, OptionType.BOOLEAN, Flags.NONE),
    /**
<<<<<<< HEAD
     * Regexp pattern that will force eviction of the plugin realms if one of its dependencies matches.
     */
    MVND_PLUGIN_REALM_EVICT_PATTERN("mvnd.pluginRealmEvictPattern", null, "", OptionType.STRING, Flags.OPTIONAL);
=======
     * Socket family to use
     */
    MVND_SOCKET_FAMILY("mvnd.socketFamily", null, "inet", OptionType.STRING, Flags.DISCRIMINATING);
>>>>>>> b7b55536

    static Properties properties;

    public static void setProperties(Properties properties) {
        Environment.properties = properties;
    }

    public static String getProperty(String property) {
        Properties props = Environment.properties;
        if (props == null) {
            props = System.getProperties();
        }
        return props.getProperty(property);
    }

    private final String property;
    private final String environmentVariable;
    private final String default_;
    private final int flags;
    private final OptionType type;
    private final Map<String, OptionOrigin> options;

    Environment(String property, String environmentVariable, Object default_, OptionType type, int flags,
            String... options) {
        if (property == null && options.length == 0) {
            throw new IllegalArgumentException(
                    "An " + Environment.class.getSimpleName() + " entry must have property or options set");
        }
        this.property = property;
        this.environmentVariable = environmentVariable;
        this.default_ = default_ != null ? default_.toString() : null;
        this.flags = flags;
        this.type = type;
        if (options.length == 0) {
            this.options = Collections.emptyMap();
        } else {
            final Map<String, OptionOrigin> optMap = new LinkedHashMap<>();
            for (String opt : options) {
                OPTION_ORIGIN_SEARCH: {
                    for (OptionOrigin oo : OptionOrigin.values()) {
                        if (opt.startsWith(oo.prefix)) {
                            optMap.put(opt.substring(oo.prefix.length()), oo);
                            break OPTION_ORIGIN_SEARCH;
                        }
                    }
                    throw new IllegalArgumentException(
                            "Unexpected option prefix: '" + opt + "'; Options should start with any of "
                                    + Stream.of(OptionOrigin.values()).map(oo -> oo.prefix).collect(Collectors.joining(",")));
                }
            }
            this.options = Collections.unmodifiableMap(optMap);
        }
    }

    public String getProperty() {
        return property;
    }

    public String getEnvironmentVariable() {
        return environmentVariable;
    }

    public String getDefault() {
        return default_;
    }

    public Set<String> getOptions() {
        return options.keySet();
    }

    public Map<String, OptionOrigin> getOptionMap() {
        return options;
    }

    public OptionType getType() {
        return type;
    }

    public boolean isDiscriminating() {
        return (flags & Flags.DISCRIMINATING) != 0;
    }

    public boolean isInternal() {
        return (flags & Flags.INTERNAL) != 0;
    }

    public boolean isOptional() {
        return (flags & Flags.OPTIONAL) != 0;
    }

    public String asString() {
        String val = getProperty(property);
        if (val == null) {
            throw new IllegalStateException("The system property " + property + " is missing");
        }
        return val;
    }

    public Optional<String> asOptional() {
        String val = getProperty(property);
        if (val != null) {
            return Optional.of(val);
        } else if (isOptional()) {
            return Optional.empty();
        } else {
            throw new IllegalStateException("The system property " + property + " is missing");
        }
    }

    public int asInt() {
        return Integer.parseInt(asString());
    }

    public boolean asBoolean() {
        return Boolean.parseBoolean(asString());
    }

    public Path asPath() {
        String result = asString();
        if (Os.current().isCygwin()) {
            result = cygpath(result);
        }
        return Paths.get(result);
    }

    public Duration asDuration() {
        return TimeUtils.toDuration(asString());
    }

    public String asDaemonOpt(String value) {
        return property + "=" + type.normalize(value);
    }

    public void addCommandLineOption(Collection<String> args, String value) {
        if (!options.isEmpty()) {
            args.add(options.keySet().iterator().next());
            args.add(type.normalize(value));
        } else {
            args.add("-D" + property + "=" + type.normalize(value));
        }
    }

    public boolean hasCommandLineOption(Collection<String> args) {
        final String[] prefixes = getPrefixes();
        return args.stream().anyMatch(arg -> Stream.of(prefixes).anyMatch(arg::startsWith));
    }

    public String getCommandLineOption(Collection<String> args) {
        return getCommandLineOption(args, false);
    }

    public String removeCommandLineOption(Collection<String> args) {
        return getCommandLineOption(args, true);
    }

    String getCommandLineOption(Collection<String> args, boolean remove) {
        final String[] prefixes = getPrefixes();
        String value = null;
        for (Iterator<String> it = args.iterator(); it.hasNext();) {
            String arg = it.next();
            if (Stream.of(prefixes).anyMatch(arg::startsWith)) {
                if (remove) {
                    it.remove();
                }
                if (type == OptionType.VOID) {
                    value = "";
                } else {
                    String opt = Stream.of(prefixes).filter(arg::startsWith)
                            .max(Comparator.comparing(String::length)).get();
                    value = arg.substring(opt.length());
                    if (value.isEmpty()) {
                        if (it.hasNext()) {
                            value = it.next();
                            if (remove) {
                                it.remove();
                            }
                        }
                    } else {
                        if (value.charAt(0) == '=') {
                            value = value.substring(1);
                        }
                    }
                }
            }
        }
        return value;
    }

    private String[] getPrefixes() {
        final String[] prefixes;
        if (options.isEmpty()) {
            prefixes = new String[] { "-D" + property + "=" };
        } else if (property != null) {
            prefixes = new String[options.size() + 1];
            options.keySet().toArray(prefixes);
            prefixes[options.size()] = "-D" + property + "=";
        } else {
            prefixes = options.keySet().toArray(new String[0]);
        }
        return prefixes;
    }

    public static String cygpath(String result) {
        String path = result.replace('/', '\\');
        if (path.matches("\\\\cygdrive\\\\[a-z]\\\\.*")) {
            String s = path.substring("\\cygdrive\\".length());
            result = s.substring(0, 1).toUpperCase(Locale.ENGLISH) + ":" + s.substring(1);
        }
        return result;
    }

    public static boolean isNative() {
        return "executable".equals(System.getProperty("org.graalvm.nativeimage.kind"));
    }

    public static Stream<DocumentedEnumEntry<Environment>> documentedEntries() {
        Properties props = new Properties();
        Environment[] values = values();
        final String cliOptionsPath = values[0].getClass().getSimpleName() + ".javadoc.properties";
        try (InputStream in = Environment.class.getResourceAsStream(cliOptionsPath)) {
            props.load(in);
        } catch (IOException e) {
            throw new RuntimeException("Could not read " + cliOptionsPath, e);
        }
        return Stream.of(values)
                .filter(env -> !env.isInternal())
                .sorted(Comparator.<Environment, String> comparing(env -> env.property != null ? env.property : "")
                        .thenComparing(env -> !env.options.isEmpty() ? env.options.keySet().iterator().next() : ""))
                .map(env -> new DocumentedEnumEntry<>(env, props.getProperty(env.name())));
    }

    public enum OptionOrigin {
        mvn, mvnd;

        private final String prefix;

        private OptionOrigin() {
            this.prefix = name() + ":";
        }
    }

    /**
     * The values of {@link Environment#MAVEN_COLOR} option.
     */
    public enum Color {
        always, never, auto;

        public static Optional<Color> of(String color) {
            return color == null ? Optional.empty() : Optional.of(Color.valueOf(color));
        }
    }

    public static class DocumentedEnumEntry<E> {

        private final E entry;
        private final String javaDoc;

        public DocumentedEnumEntry(E entry, String javaDoc) {
            this.entry = entry;
            this.javaDoc = javaDoc;
        }

        public E getEntry() {
            return entry;
        }

        public String getJavaDoc() {
            return javaDoc;
        }
    }

    static class Flags {
        private static final int NONE = 0b0;
        private static final int DISCRIMINATING = 0b1;
        private static final int INTERNAL = 0b10;
        private static final int OPTIONAL = 0b100;
    }

}<|MERGE_RESOLUTION|>--- conflicted
+++ resolved
@@ -241,15 +241,13 @@
      */
     MVND_BUILD_TIME("mvnd.buildTime", null, null, OptionType.BOOLEAN, Flags.NONE),
     /**
-<<<<<<< HEAD
+     * Socket family to use
+     */
+    MVND_SOCKET_FAMILY("mvnd.socketFamily", null, "inet", OptionType.STRING, Flags.DISCRIMINATING),
+    /**
      * Regexp pattern that will force eviction of the plugin realms if one of its dependencies matches.
      */
     MVND_PLUGIN_REALM_EVICT_PATTERN("mvnd.pluginRealmEvictPattern", null, "", OptionType.STRING, Flags.OPTIONAL);
-=======
-     * Socket family to use
-     */
-    MVND_SOCKET_FAMILY("mvnd.socketFamily", null, "inet", OptionType.STRING, Flags.DISCRIMINATING);
->>>>>>> b7b55536
 
     static Properties properties;
 
