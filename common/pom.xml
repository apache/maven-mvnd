--- conflicted
+++ resolved
@@ -88,7 +88,7 @@
             <artifactId>maven-compiler-plugin</artifactId>
             <executions>
               <execution>
-                <id>default</id>
+                <id>default-compile</id>
                 <goals>
                   <goal>compile</goal>
                 </goals>
@@ -130,128 +130,6 @@
             </configuration>
           </plugin>
         </plugins>
-<<<<<<< HEAD
-    </build>
-
-    <profiles>
-        <profile>
-            <id>jdk11-15</id>
-            <activation>
-                <jdk>[11,15)</jdk>
-            </activation>
-            <build>
-                <plugins>
-                    <plugin>
-                        <artifactId>maven-compiler-plugin</artifactId>
-                        <executions>
-                            <execution>
-                                <id>default-compile</id>
-                                <goals>
-                                    <goal>compile</goal>
-                                </goals>
-                                <configuration>
-                                    <fork>true</fork>
-                                    <compilerArgs>
-                                        <arg>-XDignore.symbol.file</arg>
-                                    </compilerArgs>
-                                </configuration>
-                            </execution>
-                            <execution>
-                                <id>jdk11</id>
-                                <goals>
-                                    <goal>compile</goal>
-                                </goals>
-                                <configuration>
-                                    <fork>true</fork>
-                                    <compilerArgs>
-                                        <arg>-XDignore.symbol.file</arg>
-                                    </compilerArgs>
-                                    <release>11</release>
-                                    <multiReleaseOutput>true</multiReleaseOutput>
-                                    <compileSourceRoots>
-                                        <root>${project.basedir}/src/main/java11</root>
-                                    </compileSourceRoots>
-                                </configuration>
-                            </execution>
-                        </executions>
-                    </plugin>
-                    <plugin>
-                        <groupId>org.apache.maven.plugins</groupId>
-                        <artifactId>maven-jar-plugin</artifactId>
-                        <configuration>
-                            <archive>
-                                <manifestEntries>
-                                    <Multi-Release>true</Multi-Release>
-                                </manifestEntries>
-                            </archive>
-                        </configuration>
-                    </plugin>
-                </plugins>
-            </build>
-        </profile>
-        <profile>
-            <id>jdk16+</id>
-            <activation>
-                <jdk>[16,)</jdk>
-            </activation>
-            <build>
-                <plugins>
-                    <plugin>
-                        <artifactId>maven-compiler-plugin</artifactId>
-                        <executions>
-                            <execution>
-                                <id>default-compile</id>
-                                <goals>
-                                    <goal>compile</goal>
-                                </goals>
-                                <configuration>
-                                    <fork>true</fork>
-                                    <compilerArgs>
-                                        <arg>-XDignore.symbol.file</arg>
-                                    </compilerArgs>
-                                </configuration>
-                            </execution>
-                            <execution>
-                                <id>jdk11</id>
-                                <goals>
-                                    <goal>compile</goal>
-                                </goals>
-                                <configuration>
-                                    <fork>true</fork>
-                                    <compilerArgs>
-                                        <arg>-XDignore.symbol.file</arg>
-                                    </compilerArgs>
-                                    <release>11</release>
-                                    <multiReleaseOutput>true</multiReleaseOutput>
-                                    <compileSourceRoots>
-                                        <root>${project.basedir}/src/main/java11</root>
-                                    </compileSourceRoots>
-                                </configuration>
-                            </execution>
-                            <execution>
-                                <id>jdk16</id>
-                                <goals>
-                                    <goal>compile</goal>
-                                </goals>
-                                <configuration>
-                                    <fork>true</fork>
-                                    <compilerArgs>
-                                        <arg>-XDignore.symbol.file</arg>
-                                    </compilerArgs>
-                                    <release>16</release>
-                                    <multiReleaseOutput>true</multiReleaseOutput>
-                                    <compileSourceRoots>
-                                        <root>${project.basedir}/src/main/java16</root>
-                                    </compileSourceRoots>
-                                </configuration>
-                            </execution>
-                        </executions>
-                    </plugin>
-                </plugins>
-            </build>
-        </profile>
-    </profiles>
-=======
       </build>
     </profile>
     <profile>
@@ -265,7 +143,7 @@
             <artifactId>maven-compiler-plugin</artifactId>
             <executions>
               <execution>
-                <id>default</id>
+                <id>default-compile</id>
                 <goals>
                   <goal>compile</goal>
                 </goals>
@@ -316,6 +194,5 @@
       </build>
     </profile>
   </profiles>
->>>>>>> fd3f20ef
 
 </project>