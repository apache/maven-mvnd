--- conflicted
+++ resolved
@@ -47,11 +47,7 @@
         <junit.jupiter.version>5.7.2</junit.jupiter.version>
         <logback.version>1.2.3</logback.version>
         <maven.version>3.8.3</maven.version>
-<<<<<<< HEAD
         <maven.resolver.version>1.7.3-SNAPSHOT</maven.resolver.version>
-=======
-        <maven.resolver.version>1.7.2</maven.resolver.version>
->>>>>>> bff8b2f6
         <slf4j.version>1.7.32</slf4j.version>
 
         <!-- plugin versions a..z -->
