--- conflicted
+++ resolved
@@ -82,13 +82,8 @@
     <graalvm.plugin.version>0.10.4</graalvm.plugin.version>
     <groovy.version>4.0.24</groovy.version>
     <jansi.version>2.4.1</jansi.version>
-<<<<<<< HEAD
-    <jline.version>3.27.1</jline.version>
+    <jline.version>3.28.0</jline.version>
     <maven.version>4.0.0-rc-3-SNAPSHOT</maven.version>
-=======
-    <jline.version>3.28.0</jline.version>
-    <maven.version>4.0.0-rc-1</maven.version>
->>>>>>> 89f8cbfe
     <required-maven.version>3.9.9</required-maven.version>
 
     <!-- Keep in sync with Maven -->
