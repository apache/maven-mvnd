<?xml version="1.0" encoding="UTF-8"?>
<!--

    Copyright 2019-2021 the original author or authors.

    Licensed under the Apache License, Version 2.0 (the "License");
    you may not use this file except in compliance with the License.
    You may obtain a copy of the License at

         http://www.apache.org/licenses/LICENSE-2.0

    Unless required by applicable law or agreed to in writing, software
    distributed under the License is distributed on an "AS IS" BASIS,
    WITHOUT WARRANTIES OR CONDITIONS OF ANY KIND, either express or implied.
    See the License for the specific language governing permissions and
    limitations under the License.

-->
<project xmlns="http://maven.apache.org/POM/4.0.0" xmlns:xsi="http://www.w3.org/2001/XMLSchema-instance" xsi:schemaLocation="http://maven.apache.org/POM/4.0.0 http://maven.apache.org/maven-v4_0_0.xsd">

  <modelVersion>4.0.0</modelVersion>

  <parent>
    <groupId>org.apache.maven</groupId>
    <artifactId>maven-parent</artifactId>
    <version>43</version>
    <relativePath />
  </parent>

  <groupId>org.apache.maven.daemon</groupId>
  <artifactId>mvnd</artifactId>
  <version>1.0.3-SNAPSHOT</version>

  <packaging>pom</packaging>
  <name>Maven Daemon - Parent</name>
  <inceptionYear>2019</inceptionYear>

  <licenses>
    <license>
      <name>Apache-2.0</name>
      <url>http://www.apache.org/licenses/LICENSE-2.0.txt</url>
      <distribution>repo</distribution>
    </license>
  </licenses>

  <modules>
    <module>build-plugin</module>
    <module>native</module>
    <module>agent</module>
    <module>helper</module>
    <module>common</module>
    <module>client</module>
    <module>logging</module>
    <module>daemon</module>
    <module>dist</module>
    <module>integration-tests</module>
  </modules>

  <scm>
    <connection>scm:git:${repository.url}.git</connection>
    <developerConnection>scm:git:${repository.url}.git</developerConnection>
    <tag>head</tag>
    <url>${repository.url}</url>
  </scm>

  <properties>
    <project.build.sourceEncoding>UTF-8</project.build.sourceEncoding>
    <maven.compiler.target>8</maven.compiler.target>
    <maven.compiler.source>8</maven.compiler.source>
    <maven-dist.required.jdk>8</maven-dist.required.jdk>
    <project.build.outputTimestamp>2024-08-20T21:52:06Z</project.build.outputTimestamp>
    <trimStackTrace>false</trimStackTrace>
    <project.github.repository>apache/maven-mvnd</project.github.repository>
    <repository.url>github.com:${project.github.repository}</repository.url>

    <!-- dependency versions a..z -->
    <apiguardian-api.version>1.0.0</apiguardian-api.version>
    <assertj.version>3.26.3</assertj.version>
    <commons-compress.version>1.27.1</commons-compress.version>
    <!-- cannot upgrade graalvm to 23.0.0 which requires JDK >= 20 -->
<<<<<<< HEAD
    <graalvm.version>24.0.2</graalvm.version>
    <graalvm.plugin.version>0.10.3</graalvm.plugin.version>
=======
    <graalvm.version>24.1.0</graalvm.version>
    <graalvm.plugin.version>0.10.2</graalvm.plugin.version>
>>>>>>> 40dd4514
    <groovy.version>4.0.23</groovy.version>
    <jakarta.inject.version>1.0</jakarta.inject.version>
    <jline.version>3.26.3</jline.version>
    <maven.version>3.9.9</maven.version>
    <!-- Keep in sync with Maven -->
    <maven.resolver.version>1.9.22</maven.resolver.version>
    <slf4j.version>1.7.36</slf4j.version>
    <sisu.version>0.9.0.M3</sisu.version>

    <!-- plugin versions a..z -->
    <buildnumber-maven-plugin.version>3.2.1</buildnumber-maven-plugin.version>
    <groovy-maven-plugin.version>3.0.2</groovy-maven-plugin.version>
    <mrm.version>1.6.0</mrm.version>
    <junit-platform-launcher.version>1.10.3</junit-platform-launcher.version>
    <takari-provisio.version>1.1.1</takari-provisio.version>

    <picocli.version>4.7.6</picocli.version>
    <!-- 2.29+ is Java 17+ -->
    <roaster.version>2.28.0.Final</roaster.version>
    <maven.plugin-tools.version>3.15.0</maven.plugin-tools.version>
    <javassist.version>3.30.2-GA</javassist.version>
    <xstream.version>1.4.20</xstream.version>
    <plexus-interactivity-api.version>1.3</plexus-interactivity-api.version>
    <takari-smart-builder.version>1.0.2</takari-smart-builder.version>
    <testcontainers.version>1.20.2</testcontainers.version>
  </properties>

  <dependencyManagement>
    <dependencies>

      <dependency>
        <groupId>org.slf4j</groupId>
        <artifactId>slf4j-api</artifactId>
        <version>${slf4j.version}</version>
      </dependency>
      <dependency>
        <groupId>org.slf4j</groupId>
        <artifactId>slf4j-simple</artifactId>
        <version>${slf4j.version}</version>
      </dependency>

      <dependency>
        <groupId>org.apache.commons</groupId>
        <artifactId>commons-compress</artifactId>
        <version>${commons-compress.version}</version>
      </dependency>

      <dependency>
        <groupId>org.apache.groovy</groupId>
        <artifactId>groovy</artifactId>
        <version>${groovy.version}</version>
      </dependency>

      <dependency>
        <groupId>org.graalvm.nativeimage</groupId>
        <artifactId>svm</artifactId>
        <version>${graalvm.version}</version>
      </dependency>

      <dependency>
        <groupId>jakarta.inject</groupId>
        <artifactId>jakarta.inject-api</artifactId>
        <version>${jakarta.inject.version}</version>
      </dependency>

      <dependency>
        <groupId>org.apache.maven</groupId>
        <artifactId>maven-model</artifactId>
        <version>${maven.version}</version>
      </dependency>
      <dependency>
        <groupId>org.apache.maven</groupId>
        <artifactId>maven-core</artifactId>
        <version>${maven.version}</version>
      </dependency>
      <dependency>
        <groupId>org.apache.maven</groupId>
        <artifactId>maven-embedder</artifactId>
        <version>${maven.version}</version>
      </dependency>
      <dependency>
        <groupId>org.apache.maven</groupId>
        <artifactId>maven-plugin-api</artifactId>
        <version>${maven.version}</version>
      </dependency>
      <dependency>
        <groupId>org.apache.maven</groupId>
        <artifactId>apache-maven</artifactId>
        <version>${maven.version}</version>
        <classifier>bin</classifier>
        <type>tar.gz</type>
      </dependency>
      <dependency>
        <groupId>org.apache.maven.plugin-tools</groupId>
        <artifactId>maven-plugin-annotations</artifactId>
        <version>${maven.plugin-tools.version}</version>
      </dependency>

      <dependency>
        <groupId>org.apache.maven.resolver</groupId>
        <artifactId>maven-resolver-api</artifactId>
        <version>${maven.resolver.version}</version>
      </dependency>
      <dependency>
        <groupId>org.apache.maven.resolver</groupId>
        <artifactId>maven-resolver-impl</artifactId>
        <version>${maven.resolver.version}</version>
      </dependency>
      <dependency>
        <groupId>org.apache.maven.resolver</groupId>
        <artifactId>maven-resolver-spi</artifactId>
        <version>${maven.resolver.version}</version>
      </dependency>
      <dependency>
        <groupId>org.apache.maven.resolver</groupId>
        <artifactId>maven-resolver-util</artifactId>
        <version>${maven.resolver.version}</version>
      </dependency>
      <dependency>
        <groupId>org.apache.maven.resolver</groupId>
        <artifactId>maven-resolver-connector-basic</artifactId>
        <version>${maven.resolver.version}</version>
      </dependency>
      <dependency>
        <groupId>org.apache.maven.resolver</groupId>
        <artifactId>maven-resolver-transport-wagon</artifactId>
        <version>${maven.resolver.version}</version>
      </dependency>

      <!-- Only for MessageBuilder/MessageUtils -->
      <dependency>
        <groupId>org.apache.maven.shared</groupId>
        <artifactId>maven-shared-utils</artifactId>
        <version>3.4.2</version>
      </dependency>

      <dependency>
        <groupId>org.assertj</groupId>
        <artifactId>assertj-core</artifactId>
        <version>${assertj.version}</version>
      </dependency>

      <dependency>
        <groupId>org.apache.maven.daemon</groupId>
        <artifactId>mvnd-native</artifactId>
        <version>${project.version}</version>
      </dependency>
      <dependency>
        <groupId>org.apache.maven.daemon</groupId>
        <artifactId>mvnd-logging</artifactId>
        <version>${project.version}</version>
      </dependency>
      <dependency>
        <groupId>org.apache.maven.daemon</groupId>
        <artifactId>mvnd-agent</artifactId>
        <version>${project.version}</version>
      </dependency>
      <dependency>
        <groupId>org.apache.maven.daemon</groupId>
        <artifactId>mvnd-client</artifactId>
        <version>${project.version}</version>
      </dependency>
      <dependency>
        <groupId>org.apache.maven.daemon</groupId>
        <artifactId>mvnd-common</artifactId>
        <version>${project.version}</version>
      </dependency>
      <dependency>
        <groupId>org.apache.maven.daemon</groupId>
        <artifactId>mvnd-dist</artifactId>
        <version>${project.version}</version>
        <type>pom</type>
      </dependency>
      <dependency>
        <groupId>org.apache.maven.daemon</groupId>
        <artifactId>mvnd-daemon</artifactId>
        <version>${project.version}</version>
      </dependency>
      <dependency>
        <groupId>org.apache.maven.daemon</groupId>
        <artifactId>mvnd-helper-agent</artifactId>
        <version>${project.version}</version>
      </dependency>

      <dependency>
        <groupId>org.eclipse.sisu</groupId>
        <artifactId>org.eclipse.sisu.inject</artifactId>
        <version>${sisu.version}</version>
      </dependency>
      <dependency>
        <groupId>org.eclipse.sisu</groupId>
        <artifactId>org.eclipse.sisu.plexus</artifactId>
        <version>${sisu.version}</version>
      </dependency>

      <dependency>
        <groupId>org.jline</groupId>
        <artifactId>jline-terminal</artifactId>
        <version>${jline.version}</version>
      </dependency>
      <dependency>
        <groupId>org.jline</groupId>
        <artifactId>jline-terminal-jni</artifactId>
        <version>${jline.version}</version>
      </dependency>
      <dependency>
        <groupId>org.jline</groupId>
        <artifactId>jline-terminal-ffm</artifactId>
        <version>${jline.version}</version>
      </dependency>
      <dependency>
        <groupId>org.jline</groupId>
        <artifactId>jline-native</artifactId>
        <version>${jline.version}</version>
      </dependency>

      <dependency>
        <groupId>info.picocli</groupId>
        <artifactId>picocli-codegen</artifactId>
        <version>${picocli.version}</version>
      </dependency>

      <dependency>
        <groupId>org.slf4j</groupId>
        <artifactId>log4j-over-slf4j</artifactId>
        <version>${slf4j.version}</version>
      </dependency>
      <dependency>
        <groupId>org.slf4j</groupId>
        <artifactId>jcl-over-slf4j</artifactId>
        <version>${slf4j.version}</version>
      </dependency>
      <dependency>
        <groupId>org.slf4j</groupId>
        <artifactId>jul-to-slf4j</artifactId>
        <version>${slf4j.version}</version>
      </dependency>

      <dependency>
        <groupId>org.jboss.forge.roaster</groupId>
        <artifactId>roaster-jdt</artifactId>
        <version>${roaster.version}</version>
      </dependency>

      <dependency>
        <groupId>org.javassist</groupId>
        <artifactId>javassist</artifactId>
        <version>${javassist.version}</version>
      </dependency>
      <dependency>
        <groupId>org.codehaus.plexus</groupId>
        <artifactId>plexus-interactivity-api</artifactId>
        <version>${plexus-interactivity-api.version}</version>
        <exclusions>
          <exclusion>
            <groupId>junit</groupId>
            <artifactId>junit</artifactId>
          </exclusion>
        </exclusions>
      </dependency>

      <dependency>
        <groupId>io.takari.maven</groupId>
        <artifactId>takari-smart-builder</artifactId>
        <version>${takari-smart-builder.version}</version>
      </dependency>

      <dependency>
        <groupId>org.testcontainers</groupId>
        <artifactId>testcontainers</artifactId>
        <version>${testcontainers.version}</version>
      </dependency>
      <dependency>
        <groupId>org.testcontainers</groupId>
        <artifactId>junit-jupiter</artifactId>
        <version>${testcontainers.version}</version>
      </dependency>
    </dependencies>
  </dependencyManagement>

  <build>
    <pluginManagement>
      <plugins>
        <plugin>
          <groupId>org.apache.maven.daemon</groupId>
          <artifactId>mvnd-build-maven-plugin</artifactId>
          <version>${project.version}</version>
        </plugin>
        <plugin>
          <groupId>com.diffplug.spotless</groupId>
          <artifactId>spotless-maven-plugin</artifactId>
          <configuration>
            <java>
              <palantirJavaFormat />
              <includes>
                <include>src/main/java/**/*.java</include>
                <include>src/main/java-fallback/**/*.java</include>
                <include>src/main/java-mvnd/**/*.java</include>
                <include>src/main/java11/**/*.java</include>
                <include>src/main/java16/**/*.java</include>
                <include>src/test/java/**/*.java</include>
              </includes>
            </java>
          </configuration>
        </plugin>
        <plugin>
          <groupId>org.apache.rat</groupId>
          <artifactId>apache-rat-plugin</artifactId>
          <configuration>
            <excludes combine.children="append">
              <exclude>**/*.png</exclude>
              <exclude>**/*.json</exclude>
              <exclude>**/.mvn/*</exclude>
              <exclude>.cache/**</exclude>
              <exclude>.mvn/**/*</exclude>
              <exclude>*.adoc</exclude>
              <exclude>*.md</exclude>
              <exclude>src/test/projects/**/.classpath</exclude>
              <exclude>src/test/projects/**/.project</exclude>
              <exclude>src/test/projects/**/.settings/**</exclude>
              <exclude>src/test/projects/**/target/**</exclude>
            </excludes>
          </configuration>
        </plugin>
        <plugin>
          <groupId>ca.vanzyl.provisio.maven.plugins</groupId>
          <artifactId>provisio-maven-plugin</artifactId>
          <version>${takari-provisio.version}</version>
          <dependencies>
            <dependency>
              <groupId>com.thoughtworks.xstream</groupId>
              <artifactId>xstream</artifactId>
              <version>${xstream.version}</version>
            </dependency>
          </dependencies>
        </plugin>
        <plugin>
          <groupId>org.codehaus.gmavenplus</groupId>
          <artifactId>gmavenplus-plugin</artifactId>
          <version>${groovy-maven-plugin.version}</version>
          <dependencies>
            <dependency>
              <groupId>org.apache.groovy</groupId>
              <artifactId>groovy-all</artifactId>
              <version>${groovy.version}</version>
              <type>pom</type>
            </dependency>
          </dependencies>
        </plugin>
        <plugin>
          <groupId>org.codehaus.mojo</groupId>
          <artifactId>mrm-maven-plugin</artifactId>
          <version>${mrm.version}</version>
        </plugin>
        <plugin>
          <groupId>org.codehaus.mojo</groupId>
          <artifactId>buildnumber-maven-plugin</artifactId>
          <version>${buildnumber-maven-plugin.version}</version>
        </plugin>
        <plugin>
          <groupId>org.graalvm.buildtools</groupId>
          <artifactId>native-maven-plugin</artifactId>
          <version>${graalvm.plugin.version}</version>
        </plugin>

        <plugin>
          <groupId>org.apache.maven.plugins</groupId>
          <artifactId>maven-dependency-plugin</artifactId>
          <version>3.8.0</version>
        </plugin>
        <plugin>
          <groupId>org.apache.maven.plugins</groupId>
          <artifactId>maven-javadoc-plugin</artifactId>
          <version>3.10.0</version>
          <configuration>
            <release>8</release>
            <detectJavaApiLink>false</detectJavaApiLink>
          </configuration>
        </plugin>
        <plugin>
          <groupId>org.apache.maven.plugins</groupId>
          <artifactId>maven-plugin-plugin</artifactId>
          <version>${maven.plugin-tools.version}</version>
        </plugin>
        <plugin>
          <groupId>org.apache.maven.plugins</groupId>
          <artifactId>maven-release-plugin</artifactId>
          <configuration>
            <useReleaseProfile>false</useReleaseProfile>
            <autoVersionSubmodules>true</autoVersionSubmodules>
            <tagNameFormat>@{project.version}</tagNameFormat>
          </configuration>
        </plugin>
        <plugin>
          <groupId>org.apache.maven.plugins</groupId>
          <artifactId>maven-site-plugin</artifactId>
          <version>3.20.0</version>
        </plugin>
        <plugin>
          <groupId>org.apache.maven.plugins</groupId>
          <artifactId>maven-wrapper-plugin</artifactId>
          <version>3.3.2</version>
        </plugin>

        <plugin>
          <groupId>org.codehaus.mojo</groupId>
          <artifactId>build-helper-maven-plugin</artifactId>
          <version>3.6.0</version>
        </plugin>
        <plugin>
          <groupId>org.codehaus.mojo</groupId>
          <artifactId>exec-maven-plugin</artifactId>
          <version>3.4.1</version>
        </plugin>
      </plugins>
    </pluginManagement>

    <plugins>
      <plugin>
        <groupId>org.apache.maven.plugins</groupId>
        <artifactId>maven-checkstyle-plugin</artifactId>
        <executions>
          <execution>
            <id>checkstyle-check</id>
            <phase>none</phase>
          </execution>
        </executions>
      </plugin>
      <plugin>
        <groupId>org.apache.maven.plugins</groupId>
        <artifactId>maven-enforcer-plugin</artifactId>
        <executions>
          <execution>
            <id>enforce-maven-3</id>
            <goals>
              <goal>enforce</goal>
            </goals>
            <configuration>
              <rules>
                <requireMavenVersion>
                  <version>3.5.4</version>
                </requireMavenVersion>
              </rules>
              <fail>true</fail>
            </configuration>
          </execution>
          <execution>
            <id>enforce-bytecode-version</id>
            <goals>
              <goal>enforce</goal>
            </goals>
            <configuration>
              <rules>
                <enforceBytecodeVersion>
                  <maxJdkVersion>${maven.compiler.target}</maxJdkVersion>
                  <excludes>
                    <exclude>org.jline:jline-terminal-ffm</exclude>
                  </excludes>
                  <ignoredScopes>
                    <!-- GraalVM SVM and deps are 17+, but are provided and used only for Native -->
                    <ignoredScopes>provided</ignoredScopes>
                  </ignoredScopes>
                </enforceBytecodeVersion>
              </rules>
              <fail>true</fail>
            </configuration>
          </execution>
        </executions>
      </plugin>
      <plugin>
        <groupId>org.codehaus.gmavenplus</groupId>
        <artifactId>gmavenplus-plugin</artifactId>
        <executions>
          <execution>
            <id>set-platform-properties</id>
            <goals>
              <goal>execute</goal>
            </goals>
            <phase>generate-sources</phase>
            <configuration>
              <scripts>
                <script>// Naming conventions coined by GraalVM
                        // https://github.com/graalvm/graalvm-ce-builds/releases/
                        String osName = System.getProperty('os.name').toLowerCase(Locale.ROOT)
                        if (osName.startsWith('windows')) {
                            project.properties['os.detected.name'] = 'windows'
                        } else if (osName.startsWith('linux')) {
                            project.properties['os.detected.name'] = 'linux'
                        } else if (osName.startsWith('osx') || osName.startsWith('mac os x')) {
                            project.properties['os.detected.name'] = 'darwin'
                        } else {
                            project.properties['os.detected.name'] = osName
                        }
                        String osArch = System.getProperty('os.arch').toLowerCase(Locale.ROOT)
                        if (osArch.equals('amd64') || osArch.equals('x86_64')) {
                            project.properties['os.detected.arch'] = 'amd64'
                        } else {
                            project.properties['os.detected.arch'] = osArch
                        }</script>
              </scripts>
            </configuration>
          </execution>
        </executions>
      </plugin>
    </plugins>
  </build>

  <profiles>
    <profile>
      <id>source-distribution</id>
      <build>
        <plugins>
          <plugin>
            <groupId>org.apache.maven.plugins</groupId>
            <artifactId>maven-enforcer-plugin</artifactId>
            <inherited>false</inherited>
            <executions>
              <execution>
                <id>build-with-jdk11+</id>
                <goals>
                  <goal>enforce</goal>
                </goals>
                <phase>validate</phase>
                <configuration>
                  <rules>
                    <requireJavaVersion>
                      <version>[11,)</version>
                    </requireJavaVersion>
                  </rules>
                </configuration>
              </execution>
            </executions>
          </plugin>
          <plugin>
            <groupId>org.apache.maven.plugins</groupId>
            <artifactId>maven-assembly-plugin</artifactId>
            <executions>
              <execution>
                <id>create-source-distribution</id>
                <goals>
                  <goal>single</goal>
                </goals>
                <phase>package</phase>
                <configuration>
                  <finalName>maven-mvnd-${project.version}</finalName>
                  <descriptors>
                    <descriptor>src/main/assembly/src.xml</descriptor>
                  </descriptors>
                </configuration>
              </execution>
            </executions>
          </plugin>
        </plugins>
      </build>
    </profile>
  </profiles>
</project><|MERGE_RESOLUTION|>--- conflicted
+++ resolved
@@ -78,13 +78,8 @@
     <assertj.version>3.26.3</assertj.version>
     <commons-compress.version>1.27.1</commons-compress.version>
     <!-- cannot upgrade graalvm to 23.0.0 which requires JDK >= 20 -->
-<<<<<<< HEAD
-    <graalvm.version>24.0.2</graalvm.version>
+    <graalvm.version>24.1.0</graalvm.version>
     <graalvm.plugin.version>0.10.3</graalvm.plugin.version>
-=======
-    <graalvm.version>24.1.0</graalvm.version>
-    <graalvm.plugin.version>0.10.2</graalvm.plugin.version>
->>>>>>> 40dd4514
     <groovy.version>4.0.23</groovy.version>
     <jakarta.inject.version>1.0</jakarta.inject.version>
     <jline.version>3.26.3</jline.version>
