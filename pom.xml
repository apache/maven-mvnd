--- conflicted
+++ resolved
@@ -78,14 +78,8 @@
     <apiguardian-api.version>1.0.0</apiguardian-api.version>
     <assertj.version>3.26.3</assertj.version>
     <commons-compress.version>1.27.1</commons-compress.version>
-    <!-- cannot upgrade graalvm to 23.0.0 which requires JDK >= 20 -->
-<<<<<<< HEAD
-    <graalvm.version>24.0.2</graalvm.version>
+    <graalvm.version>24.1.0</graalvm.version>
     <graalvm.plugin.version>0.10.3</graalvm.plugin.version>
-=======
-    <graalvm.version>24.1.0</graalvm.version>
-    <graalvm.plugin.version>0.10.2</graalvm.plugin.version>
->>>>>>> 14eaa5aa
     <groovy.version>4.0.23</groovy.version>
     <jakarta.inject.version>1.0</jakarta.inject.version>
     <jansi.version>2.4.1</jansi.version>
