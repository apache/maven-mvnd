--- conflicted
+++ resolved
@@ -304,20 +304,11 @@
 
     private CLIManager newCLIManager() {
         CLIManager cliManager = new CLIManager();
-<<<<<<< HEAD
-        cliManager.options.addOption(Option.builder(RESUME).longOpt("resume").desc("Resume reactor from " +
-                "the last failed project, using the resume.properties file in the build directory").build());
-=======
         cliManager.options.addOption(Option.builder(RESUME)
                 .longOpt("resume")
                 .desc("Resume reactor from "
                         + "the last failed project, using the resume.properties file in the build directory")
                 .build());
-        cliManager.options.addOption(Option.builder()
-                .longOpt(RAW_STREAMS)
-                .desc("Do not decorate output and " + "error streams")
-                .build());
->>>>>>> 64828123
         return cliManager;
     }
 
@@ -404,18 +395,14 @@
                 // Ignore
                 //
             }
-<<<<<<< HEAD
-        } else if (Environment.MVND_RAW_STREAMS.asOptional()
-                .map(Boolean::parseBoolean).orElse(Boolean.FALSE)) {
-            ch.qos.logback.classic.Logger stdout = (ch.qos.logback.classic.Logger) slf4jLoggerFactory.getLogger("stdout");
-            ch.qos.logback.classic.Logger stderr = (ch.qos.logback.classic.Logger) slf4jLoggerFactory.getLogger("stderr");
-=======
-        } else if (!cliRequest.commandLine.hasOption(RAW_STREAMS)) {
+        } else if (Environment.MVND_RAW_STREAMS
+                .asOptional()
+                .map(Boolean::parseBoolean)
+                .orElse(Boolean.FALSE)) {
             ch.qos.logback.classic.Logger stdout =
                     (ch.qos.logback.classic.Logger) slf4jLoggerFactory.getLogger("stdout");
             ch.qos.logback.classic.Logger stderr =
                     (ch.qos.logback.classic.Logger) slf4jLoggerFactory.getLogger("stderr");
->>>>>>> 64828123
             stdout.setLevel(ch.qos.logback.classic.Level.INFO);
             stderr.setLevel(ch.qos.logback.classic.Level.INFO);
             System.setOut(new LoggingOutputStream(s -> stdout.info("[stdout] " + s)).printStream());
