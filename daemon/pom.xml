--- conflicted
+++ resolved
@@ -91,48 +91,6 @@
     </dependency>
   </dependencies>
 
-<<<<<<< HEAD
-    <build>
-        <resources>
-            <resource>
-                <directory>${basedir}/src/main/resources</directory>
-                <filtering>true</filtering>
-            </resource>
-        </resources>
-        <plugins>
-            <plugin>
-                <artifactId>maven-compiler-plugin</artifactId>
-                <executions>
-                    <execution>
-                        <id>default-compile</id>
-                        <goals>
-                            <goal>compile</goal>
-                        </goals>
-                    </execution>
-                    <execution>
-                        <id>fallback</id>
-                        <goals>
-                            <goal>compile</goal>
-                        </goals>
-                        <configuration>
-                            <release>${maven-dist.required.jdk}</release>
-                            <compileSourceRoots>
-                                <root>${project.basedir}/src/main/java-fallback</root>
-                            </compileSourceRoots>
-                        </configuration>
-                    </execution>
-                </executions>
-            </plugin>
-            <plugin>
-                <groupId>org.apache.maven.plugins</groupId>
-                <artifactId>maven-surefire-plugin</artifactId>
-                <configuration>
-                    <redirectTestOutputToFile>true</redirectTestOutputToFile>
-                    <forkCount>1</forkCount>
-                    <reuseForks>true</reuseForks>
-                    <argLine>
-                        --add-opens java.base/java.io=ALL-UNNAMED
-=======
   <build>
     <resources>
       <resource>
@@ -142,6 +100,29 @@
     </resources>
     <plugins>
       <plugin>
+        <artifactId>maven-compiler-plugin</artifactId>
+        <executions>
+          <execution>
+            <id>default-compile</id>
+            <goals>
+              <goal>compile</goal>
+            </goals>
+          </execution>
+          <execution>
+            <id>fallback</id>
+            <goals>
+              <goal>compile</goal>
+            </goals>
+            <configuration>
+              <release>${maven-dist.required.jdk}</release>
+              <compileSourceRoots>
+                <root>${project.basedir}/src/main/java-fallback</root>
+              </compileSourceRoots>
+            </configuration>
+          </execution>
+        </executions>
+      </plugin>
+      <plugin>
         <groupId>org.apache.maven.plugins</groupId>
         <artifactId>maven-surefire-plugin</artifactId>
         <configuration>
@@ -149,7 +130,6 @@
           <forkCount>1</forkCount>
           <reuseForks>true</reuseForks>
           <argLine>--add-opens java.base/java.io=ALL-UNNAMED
->>>>>>> fd3f20ef
                         --add-opens java.base/java.lang=ALL-UNNAMED
                         --add-opens java.base/java.util=ALL-UNNAMED
                         --add-opens java.base/sun.nio.fs=ALL-UNNAMED</argLine>
